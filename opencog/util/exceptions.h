--- conflicted
+++ resolved
@@ -216,28 +216,6 @@
 }; // FatalErrorException
 
 /**
-<<<<<<< HEAD
-=======
- * Exception to be called when a network error  has occurred.
- * When this exception is caught, a stack trace must be generated
- * and provided to the user (e.g. saved to a log file).
- */
-class NetworkException : public StandardException
-{
-public:
-    /**
-     * Constructor
-     *
-     * @param Trace information (filename:line-number). Use TRACE_INFO
-     * macro.
-     * @param Exception message in printf standard format.
-     */
-    NetworkException(const char*, const char*, ...);
-    NetworkException(const char*, const char*, va_list);
-
-}; // NetworkException
-
-/**
  * Exception to be called when a Python error occurs in user code.
  * Stores the Python exception type name so it can be re-raised correctly
  * at the Python/C++ boundary.
@@ -272,9 +250,7 @@
 
 }; // PythonException
 
-
-/**
->>>>>>> 524f2067
+/**
  * Exception to be called when an assertion fails.
  * Unlike almost all other exceptions, this one does not
  * log the called location; that is done by OC_ASSERT,
