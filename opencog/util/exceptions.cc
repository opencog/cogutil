/*
 * opencog/util/exceptions.cc
 *
 * Copyright (C) 2002-2007 Novamente LLC
 * All Rights Reserved
 *
 * Written by Thiago Maia <thiago@vettatech.com>
 *            Andre Senna <senna@vettalabs.com>
 *
 * This program is free software; you can redistribute it and/or modify
 * it under the terms of the GNU Affero General Public License v3 as
 * published by the Free Software Foundation and including the exceptions
 * at http://opencog.org/wiki/Licenses
 *
 * This program is distributed in the hope that it will be useful,
 * but WITHOUT ANY WARRANTY; without even the implied warranty of
 * MERCHANTABILITY or FITNESS FOR A PARTICULAR PURPOSE.  See the
 * GNU General Public License for more details.
 *
 * You should have received a copy of the GNU Affero General Public License
 * along with this program; if not, write to:
 * Free Software Foundation, Inc.,
 * 51 Franklin Street, Fifth Floor, Boston, MA 02110-1301 USA.
 */

#include "exceptions.h"

#include <stdarg.h>
#include <stdio.h>
#include <stdlib.h>
#include <string.h>
#include <time.h>

#include <opencog/util/platform.h>
#include <opencog/util/Logger.h>

#define MAX_MSG_LENGTH 2048

using namespace opencog;

/*
 * ----------------------------------------------------------------------
 * StandardException class
 * ----------------------------------------------------------------------
 */
void StandardException::parse_error_message(const char* fmt, va_list ap, bool logError)
{
    char buf[MAX_MSG_LENGTH];

    vsnprintf(buf, sizeof(buf), fmt, ap);

    // If buf contains %s %x %d %u etc. because one of the ap's did,
    // then it becomes a horrid strange crash. So be careful, use %s.
    if (logError) opencog::logger().error("%s", buf);
    set_message(buf);
}

void StandardException::parse_error_message(const char *trace, const char * msg, va_list ap, bool logError)
{
    size_t tlen = 0;
    if (trace) tlen = strlen(trace);

    size_t mlen = strlen(msg);
    char * concatMsg = new char[tlen + mlen + 1];

    strcpy(concatMsg, msg);
    if (trace) {
        // If "trace" is a string that contains %d %s %x %u or any
        // format string, there will be confusing horrors!  Thus,
        // blank out any %'s in "trace".
        char * pcnt = concatMsg + mlen;
        strcpy(pcnt, trace);
        do {
            pcnt = strchr(pcnt, '%');
            if (pcnt) *pcnt = ' ';
        } while (pcnt);
    }

    parse_error_message(concatMsg, ap, logError);

    delete [] concatMsg;
}

StandardException::StandardException() :
    message(nullptr)
{}

// Exceptions must have a copy constructor, as otherwise the
// catcher will not be able to see the message! Ouch!
StandardException::StandardException(const StandardException& ex) :
    message(nullptr)
{
    if (ex.message)
    {
        set_message(ex.message);
    }
}

StandardException& StandardException::operator=(const StandardException& ex)
{
    if (ex.message)
    {
        set_message(ex.message);
    }
    return *this;
}

StandardException::~StandardException() _GLIBCXX_USE_NOEXCEPT
{
    // clear memory
    delete [] message;
}

const char * StandardException::get_message() const
{
    if (message == NULL) {
        return "";
    }
    return message;
}

void StandardException::set_message(const char * msg) const
{
    // clear msg
    delete [] message;

    message = new char[strlen(msg) + 1];
    strcpy(message, msg);
}

/*
 * ----------------------------------------------------------------------
 * RuntimeException class
 * ----------------------------------------------------------------------
 */
RuntimeException::RuntimeException(const char *trace, const char* fmt, ...)
{
    va_list  ap;
    va_start(ap, fmt);
    parse_error_message(trace, fmt, ap, false);
    va_end(ap);
}

RuntimeException::RuntimeException(const char *trace, const char* fmt, va_list ap)
{
    parse_error_message(trace, fmt, ap, false);
}

RuntimeException::RuntimeException()
{
}

/*
 * ----------------------------------------------------------------------
 * SyntaxException class
 * ----------------------------------------------------------------------
 */
SyntaxException::SyntaxException(const char * trace, const char * fmt, ...)
{
    va_list  ap;
    va_start(ap, fmt);
    parse_error_message(trace, fmt, ap, false);
    va_end(ap);
}

SyntaxException::SyntaxException(const char * trace, const char * fmt, va_list ap)
{
    parse_error_message(trace, fmt, ap, false);
}

/*
 * ----------------------------------------------------------------------
 * IOException class
 * ----------------------------------------------------------------------
 */
IOException::IOException(const char * trace, const char * fmt, ...)
{
    va_list  ap;
    va_start(ap, fmt);
    parse_error_message(trace, fmt, ap);
    va_end(ap);
}

IOException::IOException(const char * trace, const char * fmt, va_list ap)
{
    parse_error_message(trace, fmt, ap);
}

/*
 * ----------------------------------------------------------------------
 * IndexErrorException class
 * ----------------------------------------------------------------------
 */
IndexErrorException::IndexErrorException(const char * trace, const char * fmt, ...)
{
    va_list  ap;
    va_start(ap, fmt);
    parse_error_message(trace, fmt, ap);
    va_end(ap);
}

IndexErrorException::IndexErrorException(const char* trace, const char* fmt, va_list ap)
{
    parse_error_message(trace, fmt, ap);
}

/*
 * ----------------------------------------------------------------------
 * InvalidException class
 * ----------------------------------------------------------------------
 */
InvalidParamException::InvalidParamException(const char * trace, const char * fmt, ...)
{
    va_list  ap;
    va_start(ap, fmt);
    parse_error_message(trace, fmt, ap, false);
    va_end(ap);
}

InvalidParamException::InvalidParamException(const char* trace, const char* fmt, va_list ap)
{
    parse_error_message(trace, fmt, ap, false);
}

/*
 * ----------------------------------------------------------------------
 * FatalErrorException class
 * ----------------------------------------------------------------------
 */
FatalErrorException::FatalErrorException(const char * trace, const char * fmt, ...)
{
    va_list  ap;
    va_start(ap, fmt);
    parse_error_message(trace, fmt, ap, true);
    va_end(ap);
}

FatalErrorException::FatalErrorException(const char* trace, const char* fmt, va_list ap)
{
    parse_error_message(trace, fmt, ap, true);
}

/*
 * ----------------------------------------------------------------------
<<<<<<< HEAD
=======
 * NetworkException class
 * ----------------------------------------------------------------------
 */
NetworkException::NetworkException(const char * trace, const char * fmt, ...)
{
    va_list  ap;
    va_start(ap, fmt);
    parse_error_message(trace, fmt, ap);
    va_end(ap);
}

NetworkException::NetworkException(const char* trace, const char* fmt, va_list ap)
{
    parse_error_message(trace, fmt, ap);
}

/*
 * ----------------------------------------------------------------------
 * PythonException class
 * ----------------------------------------------------------------------
 */
PythonException::PythonException(const std::string& pythonExcType,
                                 const char * trace,
                                 const char * fmt, ...)
    : _python_exception_type(pythonExcType)
{
    va_list  ap;
    va_start(ap, fmt);
    parse_error_message(trace, fmt, ap);
    va_end(ap);
}

PythonException::PythonException(const std::string& pythonExcType,
                                 const char* trace,
                                 const char* fmt,
                                 va_list ap)
    : _python_exception_type(pythonExcType)
{
    parse_error_message(trace, fmt, ap);
}

/*
 * ----------------------------------------------------------------------
>>>>>>> 524f2067
 * NotFoundException class
 * ----------------------------------------------------------------------
 */
NotFoundException::NotFoundException(const char * trace, const char * fmt, ...)
{
    va_list  ap;
    va_start(ap, fmt);
    parse_error_message(trace, fmt, ap, false);
    va_end(ap);
}

NotFoundException::NotFoundException(const char* trace, const char* fmt, va_list ap)
{
    parse_error_message(trace, fmt, ap, false);
}

/*
 * ----------------------------------------------------------------------
 * AssertionException class
 * ----------------------------------------------------------------------
 */
AssertionException::AssertionException(const char* fmt, ...)
{
    va_list  ap;
    va_start(ap, fmt);
    parse_error_message(nullptr, fmt, ap, true);
    va_end(ap);
}

AssertionException::AssertionException(const char* fmt, va_list ap)
{
    parse_error_message(nullptr, fmt, ap, true);
}<|MERGE_RESOLUTION|>--- conflicted
+++ resolved
@@ -242,26 +242,6 @@
 
 /*
  * ----------------------------------------------------------------------
-<<<<<<< HEAD
-=======
- * NetworkException class
- * ----------------------------------------------------------------------
- */
-NetworkException::NetworkException(const char * trace, const char * fmt, ...)
-{
-    va_list  ap;
-    va_start(ap, fmt);
-    parse_error_message(trace, fmt, ap);
-    va_end(ap);
-}
-
-NetworkException::NetworkException(const char* trace, const char* fmt, va_list ap)
-{
-    parse_error_message(trace, fmt, ap);
-}
-
-/*
- * ----------------------------------------------------------------------
  * PythonException class
  * ----------------------------------------------------------------------
  */
@@ -287,7 +267,6 @@
 
 /*
  * ----------------------------------------------------------------------
->>>>>>> 524f2067
  * NotFoundException class
  * ----------------------------------------------------------------------
  */
