--- conflicted
+++ resolved
@@ -49,17 +49,9 @@
 #endif
 	throw (InvalidParamException)
 {
-<<<<<<< HEAD
-    if (!ClassServer::isAssignableFrom(LINK, type)) {
+    if (!ClassServer::isA(type, LINK)) {
         throw InvalidParamException(TRACE_INFO,
              "Link -  invalid link type: %d", type);
-=======
-    if (!ClassServer::isA(type, LINK)) {
-#ifndef USE_STD_VECTOR_FOR_OUTGOING
-        if (outgoing) free(outgoing);
-#endif
-        throw InvalidParamException(TRACE_INFO, "Link -  invalid link type: %d", type);
->>>>>>> 9e2cb87b
     }
     trail = new Trail();
 #ifdef PUT_OUTGOING_SET_IN_LINKS
@@ -95,12 +87,8 @@
 #define BUFSZ 1024
     char buf[BUFSZ];
 
-<<<<<<< HEAD
-    snprintf(buf, BUFSZ, "[%s %s", ClassServer::getTypeName(type).c_str(), (getFlag(HYPOTETHICAL_FLAG) ? "h " : ""));
-=======
     snprintf(buf, BUFSZ, "[%s %s", ClassServer::getTypeName(type).c_str(),
              (getFlag(HYPOTETHICAL_FLAG) ? "h " : ""));
->>>>>>> 9e2cb87b
     answer += buf;
     // Here the targets string is made. If a target is a node, its name is
     // concatenated. If it's a link, all its properties are concatenated.
@@ -125,12 +113,8 @@
     std::string answer;
     char buf[BUFSZ];
 
-<<<<<<< HEAD
-    snprintf(buf, BUFSZ, "link[%s av:(%d,%d) tv:(%f,%f) ", ClassServer::getTypeName(type).c_str(),
-=======
     snprintf(buf, BUFSZ, "link[%s sti:(%d,%d) tv:(%f,%f) ",
              ClassServer::getTypeName(type).c_str(),
->>>>>>> 9e2cb87b
              (int)getAttentionValue().getSTI(),
              (int)getAttentionValue().getLTI(),
              getTruthValue().getMean(),
@@ -148,12 +132,7 @@
             Atom *a = TLB::getAtom(h);
             Node *nnn = dynamic_cast<Node *>(a);
             if (nnn) {
-<<<<<<< HEAD
                 snprintf(buf, BUFSZ, "[%s ", ClassServer::getTypeName(a->getType()).c_str());
-=======
-                snprintf(buf, BUFSZ, "[%s ",
-                         ClassServer::getTypeName(a->getType()).c_str());
->>>>>>> 9e2cb87b
                 answer += buf;
                 if (nnn->getName() == "")
                     answer += "#" + h.str();
@@ -312,7 +291,7 @@
 #endif
     outgoing = outgoingVector;
     // if the link is unordered, it will be normalized by sorting the elements in the outgoing list.
-    if (ClassServer::isAssignableFrom(UNORDERED_LINK, type)) {
+    if (ClassServer::isA(type, UNORDERED_LINK)) {
         std::sort(outgoing.begin(), outgoing.end(), CoreUtils::HandleComparison());
     }
 }
