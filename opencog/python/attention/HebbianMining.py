--- conflicted
+++ resolved
@@ -19,11 +19,6 @@
             for node2 in attentional_focus:
                 if node1 == node2:
                     continue
-<<<<<<< HEAD
-                print atomspace.add_edge(types.SymmetricHebbianLink, [node1, node2], TruthValue(0.5,1))
-                #print 'Heb. link between "' + node1.name +'" and "' + node2.name + '" generated'
-=======
                 print atomspace.add_link(types.AsymmetricHebbianLink, [node1, node2], TruthValue(0.5, 1))
                 #print 'AssymetricHebbianLink between "' + node1.name + '" and "' + node2.name + '" generated'
->>>>>>> 55d6a763
                 #print '\n'
