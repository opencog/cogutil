/*
 * tests/atomspace/SavingLoadingUTest.cxxtest
 *
 * Copyright (C) 2002-2007 Novamente LLC
 * All Rights Reserved
 *
 * Written by Welter Silva <welter@vettalabs.com>
 *            Carlos Lopes <dlopes@vettalabs.com>
 *
 * This program is free software; you can redistribute it and/or modify
 * it under the terms of the GNU Affero General Public License v3 as
 * published by the Free Software Foundation and including the exceptions
 * at http://opencog.org/wiki/Licenses
 *
 * This program is distributed in the hope that it will be useful,
 * but WITHOUT ANY WARRANTY; without even the implied warranty of
 * MERCHANTABILITY or FITNESS FOR A PARTICULAR PURPOSE.  See the
 * GNU General Public License for more details.
 *
 * You should have received a copy of the GNU Affero General Public License
 * along with this program; if not, write to:
 * Free Software Foundation, Inc.,
 * 51 Franklin Street, Fifth Floor, Boston, MA 02110-1301 USA.
 */

#include <math.h>
#include <stdlib.h>

#include <opencog/atomspace/AtomSpace.h>
#include <opencog/atomspace/AttentionValue.h>
#include <opencog/atomspace/CompositeTruthValue.h>
#include <opencog/atomspace/IndefiniteTruthValue.h>
#include <opencog/atomspace/SavingLoading.h>
#include <opencog/atomspace/SimpleTruthValue.h>
#include <opencog/atomspace/StatisticsMonitor.h>
#include <opencog/atomspace/TLB.h>
#include <opencog/util/Logger.h>

using namespace std;
using namespace opencog;

#define DUMP_FILENAME "SavingLoadingUTest.dump"

#define NUM_TVS 5
#define TV1_MEAN 0.25f
#define TV1_COUNT 0.0f
#define TV2_L 0.25f
#define TV2_U 0.75f
#define TV3_MEAN 0.75f
#define TV3_COUNT 2.0f

#define FLOAT_ACCEPTABLE_ERROR 0.001

#define NODE1_NAME "node1"
#define NODE2_NAME "node2"
#define NODE3_NAME "node3"
#define NODE4_NAME "node4"
#define NODE5_NAME "node5"

class SavingLoadingUTest :  public CxxTest::TestSuite
{

private:

    TruthValue* tvs[NUM_TVS];

public:
    SavingLoadingUTest() {
        tvs[0] = new SimpleTruthValue(TV1_MEAN, TV1_COUNT);
        tvs[1] = new IndefiniteTruthValue(TV2_L, TV2_U);
        tvs[2] = new CompositeTruthValue(SimpleTruthValue(TV3_MEAN, TV3_COUNT), NULL_VERSION_HANDLE);
        tvs[3] = NULL;
        tvs[4] = NULL;
    }

    ~SavingLoadingUTest() {
        for (int i = 0; i < NUM_TVS; i++) {
            delete tvs[i];
        }
    }

    void setUp() {
    }

    void tearDown() {
    }

    void runSaving(AtomSpace& atomSpace) {
        logger().debug("runSaving()");
        SavingLoading savingLoading;

        // Insert 3 basic concept nodes with the already declared names and tvs.
        Handle h1 = atomSpace.addNode(CONCEPT_NODE, (string)NODE1_NAME, *(tvs[0]));
        Handle h2 = atomSpace.addNode(CONCEPT_NODE, (string)NODE2_NAME, *(tvs[1]));
        Handle h3 = atomSpace.addNode(CONCEPT_NODE, (string)NODE3_NAME, *(tvs[2]));
        //logger().debug("runSaving() 1");

        // Insert other nodes with 2 more Composite TVs with valid handles
        //if (tvs[3] == NULL) {
        tvs[3] = tvs[2]->clone();
        ((CompositeTruthValue*)tvs[3])->setVersionedTV(*(tvs[0]), VersionHandle(HYPOTHETICAL, h1));
        //}
        //if (tvs[4] == NULL) {
        tvs[4] = tvs[2]->clone();
        ((CompositeTruthValue*)tvs[4])->setVersionedTV(*(tvs[1]), VersionHandle(CONTEXTUAL, h2));
        ((CompositeTruthValue*)tvs[4])->setVersionedTV(*(tvs[1]), VersionHandle(HYPOTHETICAL, h2));
        //}
        //logger().debug("runSaving() 2");
        Handle h4 = atomSpace.addNode(CONCEPT_NODE, (string)NODE4_NAME, *(tvs[3]));
        Handle h5 = atomSpace.addNode(CONCEPT_NODE, (string)NODE5_NAME, *(tvs[4]));
        //logger().debug("runSaving() 3");

        // Insert some links
        HandleSeq outgoing;
        Handle h6 = atomSpace.addLink(LIST_LINK, outgoing);
        outgoing.push_back(h1);
        Handle h13 = atomSpace.addLink(LIST_LINK, outgoing);
        outgoing.push_back(h2);
        outgoing.push_back(h3);
        Handle h14 = atomSpace.addLink(LIST_LINK, outgoing);
        outgoing.clear();
        outgoing.push_back(h4);
        outgoing.push_back(h5);
        Handle h9 = atomSpace.addLink(LIST_LINK, outgoing);

        // Associate some timestamps to existing atoms (to check save/load of TimeServer repository)
        Handle h15 = atomSpace.addTimeInfo(h1, Temporal(0, 0));
        Handle h16 = atomSpace.addTimeInfo(h4, Temporal(10, 100));
        Handle h17 = atomSpace.addTimeInfo(h6, Temporal(0, 0));
        Handle h18 = atomSpace.addTimeInfo(h9, Temporal(0, 0));
        Handle h19 = atomSpace.addTimeInfo(h9, Temporal(10, 100));
        Handle h20 = atomSpace.addTimeInfo(h9, Temporal(0, 10)); // put in inverse order intentionally for testing this case too

        Handle h10 = atomSpace.addNode(NUMBER_NODE, "1");
        Handle h11 = atomSpace.addNode(CONCEPT_NODE, "fido");
        outgoing.clear();
        outgoing.push_back(h10);
        outgoing.push_back(h11);
<<<<<<< HEAD
        Handle h21 = atomSpace.addLink(ASSOCIATIVE_LINK, outgoing);
        Handle h12 = atomSpace.addNode(SL_PET_NODE, "fido");
        TS_ASSERT(h11 == h12);

        savingLoading.save(DUMP_FILENAME, atomSpace);

        printf("runSaving() ended\n");
=======
        atomSpace.addLink(LIST_LINK, outgoing);
        Handle h12 = atomSpace.addNode(CONCEPT_NODE, "fido");
        TS_ASSERT(h11 == h12);

        savingLoading.save(DUMP_FILENAME, atomSpace);
        logger().debug("runSaving() ended");
>>>>>>> 9e2cb87b
    }


    void runLoading(AtomSpace& atomSpace) {
        logger().debug("runLoading()");
        SavingLoading savingLoading;

        StatisticsMonitor* sm = StatisticsMonitor::getInstance();
        sm->reevaluateAllStatistics(atomSpace.getAtomTable());

        savingLoading.load(DUMP_FILENAME, atomSpace);

#if 0 // TODO: SM code has been disabled. So this test fails. We can get back with this when it is enabled again.
        // Check statistics:
        logger().debug("atomCount=%d", sm->getAtomCount());
        logger().debug("nodeCount=%d", sm->getNodeCount());
        logger().debug("LinkCount=%d", sm->getLinkCount());
        TS_ASSERT(sm->getAtomCount() == 9);
        TS_ASSERT(sm->getNodeCount() == 5);
        TS_ASSERT(sm->getLinkCount() == 4);
#endif

        // Check if it loads all inserted atoms with the same attributes (specially TruthValues)

        // Check nodes
        Handle h1 = atomSpace.getHandle(CONCEPT_NODE, NODE1_NAME);
        TS_ASSERT(h1 != Handle::UNDEFINED);
        Atom* a1 = TLB::getAtom(h1);
        const AttentionValue& av1 = a1->getAttentionValue();
        TS_ASSERT(av1.getSTI()  == AttentionValue::DEFAULTATOMSTI);
        TS_ASSERT(av1.getLTI()  == AttentionValue::DEFAULTATOMLTI);
        TS_ASSERT(av1.getVLTI() == AttentionValue::DEFAULTATOMVLTI);
        const TruthValue& tv1 = a1->getTruthValue();
        TS_ASSERT(tv1.getType() == tvs[0]->getType());
        TS_ASSERT(tv1.getMean() == tvs[0]->getMean());
        TS_ASSERT(tv1.getCount() == tvs[0]->getCount());
        TS_ASSERT(fabs(tv1.getConfidence() - tvs[0]->getConfidence()) < FLOAT_ACCEPTABLE_ERROR);

        Handle h2 = atomSpace.getHandle(CONCEPT_NODE, NODE2_NAME);
        TS_ASSERT(h2 != Handle::UNDEFINED);
        Atom* a2 = TLB::getAtom(h2);
        const AttentionValue& av2 = a2->getAttentionValue();
        TS_ASSERT(av2.getSTI()  == AttentionValue::DEFAULTATOMSTI);
        TS_ASSERT(av2.getLTI()  == AttentionValue::DEFAULTATOMLTI);
        TS_ASSERT(av2.getVLTI() == AttentionValue::DEFAULTATOMVLTI);

        const TruthValue& tv2 = a2->getTruthValue();
        TS_ASSERT(tv2.getType() == tvs[1]->getType());
        TS_ASSERT(tv2.getMean() == tvs[1]->getMean());
        TS_ASSERT(tv2.getCount() == tvs[1]->getCount());
        TS_ASSERT(fabs(tv2.getConfidence() - tvs[1]->getConfidence()) < FLOAT_ACCEPTABLE_ERROR);

        Handle h3 = atomSpace.getHandle(CONCEPT_NODE, NODE3_NAME);
        TS_ASSERT(h3 != Handle::UNDEFINED);
        Atom* a3 = TLB::getAtom(h3);
        const AttentionValue& av3 = a3->getAttentionValue();
        TS_ASSERT(av3.getSTI()  == AttentionValue::DEFAULTATOMSTI);
        TS_ASSERT(av3.getLTI()  == AttentionValue::DEFAULTATOMLTI);
        TS_ASSERT(av3.getVLTI() == AttentionValue::DEFAULTATOMVLTI);

        const TruthValue& tv3 = a3->getTruthValue();
        TS_ASSERT(tv3.getType() == tvs[2]->getType());
        TS_ASSERT(tv3.getMean() == tvs[2]->getMean());
        TS_ASSERT(tv3.getCount() == tvs[2]->getCount());
        TS_ASSERT(fabs(tv3.getConfidence() - tvs[2]->getConfidence()) < FLOAT_ACCEPTABLE_ERROR);
        TS_ASSERT(((const CompositeTruthValue&)tv3).getNumberOfVersionedTVs() == ((CompositeTruthValue*)tvs[2])->getNumberOfVersionedTVs());

        Handle h4 = atomSpace.getHandle(CONCEPT_NODE, NODE4_NAME);
        TS_ASSERT(h4 != Handle::UNDEFINED);
        Atom* a4 = TLB::getAtom(h4);
        const AttentionValue& av4 = a4->getAttentionValue();
        TS_ASSERT(av4.getSTI()  == AttentionValue::DEFAULTATOMSTI);
        TS_ASSERT(av4.getLTI()  == AttentionValue::DEFAULTATOMLTI);
        TS_ASSERT(av4.getVLTI() == AttentionValue::DEFAULTATOMVLTI);

        const TruthValue& tv4 = a4->getTruthValue();
        TS_ASSERT(tv4.getType() == tvs[3]->getType());
        TS_ASSERT(tv4.getMean() == tvs[3]->getMean());
        TS_ASSERT(tv4.getCount() == tvs[3]->getCount());
        TS_ASSERT(fabs(tv4.getConfidence() - tvs[3]->getConfidence()) < FLOAT_ACCEPTABLE_ERROR);
        TS_ASSERT(((const CompositeTruthValue&)tv4).getNumberOfVersionedTVs() == ((CompositeTruthValue*)tvs[3])->getNumberOfVersionedTVs());

        const TruthValue& versionedTv = ((const CompositeTruthValue&)tv4).getVersionedTV(VersionHandle(HYPOTHETICAL, h1));
        TS_ASSERT(!versionedTv.isNullTv());
        TS_ASSERT(versionedTv.getType() == tvs[0]->getType());
        TS_ASSERT(versionedTv.getMean() == tvs[0]->getMean());
        TS_ASSERT(versionedTv.getCount() == tvs[0]->getCount());
        TS_ASSERT(fabs(versionedTv.getConfidence() - tvs[0]->getConfidence()) < FLOAT_ACCEPTABLE_ERROR);

        Handle h5 = atomSpace.getHandle(CONCEPT_NODE, NODE5_NAME);
        TS_ASSERT(h5 != Handle::UNDEFINED);
        Atom* a5 = TLB::getAtom(h5);
        const AttentionValue& av5 = a5->getAttentionValue();
        TS_ASSERT(av5.getSTI()  == AttentionValue::DEFAULTATOMSTI);
        TS_ASSERT(av5.getLTI()  == AttentionValue::DEFAULTATOMLTI);
        TS_ASSERT(av5.getVLTI() == AttentionValue::DEFAULTATOMVLTI);

        const TruthValue& tv5 = a5->getTruthValue();
        TS_ASSERT(tv5.getType() == tvs[4]->getType());
        TS_ASSERT(tv5.getMean() == tvs[4]->getMean());
        TS_ASSERT(tv5.getCount() == tvs[4]->getCount());
        TS_ASSERT(fabs(tv5.getConfidence() - tvs[4]->getConfidence()) < FLOAT_ACCEPTABLE_ERROR);
        TS_ASSERT(((const CompositeTruthValue&)tv5).getNumberOfVersionedTVs() == ((CompositeTruthValue*)tvs[4])->getNumberOfVersionedTVs());

        const TruthValue& versionedTv1 = ((const CompositeTruthValue&)tv5).getVersionedTV(VersionHandle(CONTEXTUAL, h2));
        TS_ASSERT(!versionedTv1.isNullTv());
        TS_ASSERT(versionedTv1.getType() == tvs[1]->getType());
        TS_ASSERT(versionedTv1.getMean() == tvs[1]->getMean());
        TS_ASSERT(versionedTv1.getCount() == tvs[1]->getCount());
        TS_ASSERT(fabs(versionedTv1.getConfidence() - tvs[1]->getConfidence()) < FLOAT_ACCEPTABLE_ERROR);
        const TruthValue& versionedTv2 = ((const CompositeTruthValue&)tv5).getVersionedTV(VersionHandle(HYPOTHETICAL, h2));
        TS_ASSERT(!versionedTv2.isNullTv());
        TS_ASSERT(versionedTv2.getType() == tvs[1]->getType());
        TS_ASSERT(versionedTv2.getMean() == tvs[1]->getMean());
        TS_ASSERT(versionedTv2.getCount() == tvs[1]->getCount());
        TS_ASSERT(fabs(versionedTv2.getConfidence() - tvs[1]->getConfidence()) < FLOAT_ACCEPTABLE_ERROR);

        // Check links

        HandleSeq outgoing;
        Handle h6 = atomSpace.getHandle(LIST_LINK, outgoing);
        TS_ASSERT(h6 != Handle::UNDEFINED);

        outgoing.push_back(h1);
        Handle h7 = atomSpace.getHandle(LIST_LINK, outgoing);
        TS_ASSERT(h7 != Handle::UNDEFINED);

        outgoing.push_back(h2);
        outgoing.push_back(h3);
        Handle h8 = atomSpace.getHandle(LIST_LINK, outgoing);
        TS_ASSERT(h8 != Handle::UNDEFINED);

        outgoing.clear();
        outgoing.push_back(h4);
        outgoing.push_back(h5);
        Handle h9 = atomSpace.getHandle(LIST_LINK, outgoing);
        TS_ASSERT(h9 != Handle::UNDEFINED);

        // Check TimeServer entries
        vector<HandleTemporalPair> result;
        atomSpace.getTimeInfo(back_inserter(result), h1);
        TS_ASSERT(result.size() == 1);
        TS_ASSERT(*(result[0].getTemporal()) == Temporal(0, 0));

        result.clear();
        atomSpace.getTimeInfo(back_inserter(result), h4);
        TS_ASSERT(result.size() == 1);
        TS_ASSERT(*(result[0].getTemporal()) == Temporal(10, 100));

        result.clear();
        atomSpace.getTimeInfo(back_inserter(result), h6);
        TS_ASSERT(result.size() == 1);
        TS_ASSERT(*(result[0].getTemporal()) == Temporal(0, 0));

        result.clear();
        atomSpace.getTimeInfo(back_inserter(result), h9);
        TS_ASSERT(result.size() == 3);
        TS_ASSERT(*(result[0].getTemporal()) == Temporal(0, 0));
        TS_ASSERT(*(result[1].getTemporal()) == Temporal(0, 10));
        TS_ASSERT(*(result[2].getTemporal()) == Temporal(10, 100));

        Handle h10 = atomSpace.getHandle(NUMBER_NODE, "1");
        TS_ASSERT(h10 != Handle::UNDEFINED);
        Handle h11 = atomSpace.getHandle(CONCEPT_NODE, "fido");
        TS_ASSERT(h11 != Handle::UNDEFINED);
        outgoing.clear();
        outgoing.push_back(h10);
        outgoing.push_back(h11);
        TS_ASSERT(atomSpace.getHandle(LIST_LINK, outgoing) != Handle::UNDEFINED);

        Handle h12 = atomSpace.addNode(CONCEPT_NODE, "fido");
        TS_ASSERT(h11 == h12);

        logger().debug("runLoading() ended");
    }

    void testSavingLoading()
    {
        AtomSpace *atomSpace1 = new AtomSpace();
        runSaving(*atomSpace1);
        delete atomSpace1;

        // MUST delete atomspace1 before loading atomspace2,
        // otherwise atoms in the TLB, which have the same
        // handles, will end up colliding with one another.
        AtomSpace *atomSpace2 = new AtomSpace();
        runLoading(*atomSpace2);
        runSaving(*atomSpace2);
        delete atomSpace2;

        AtomSpace *atomSpace4 = new AtomSpace();
        runLoading(*atomSpace4);
        delete atomSpace4;

        if (!CxxTest::TestTracker::tracker().testFailed())
            std::remove(DUMP_FILENAME);
    }

};<|MERGE_RESOLUTION|>--- conflicted
+++ resolved
@@ -136,22 +136,13 @@
         outgoing.clear();
         outgoing.push_back(h10);
         outgoing.push_back(h11);
-<<<<<<< HEAD
-        Handle h21 = atomSpace.addLink(ASSOCIATIVE_LINK, outgoing);
-        Handle h12 = atomSpace.addNode(SL_PET_NODE, "fido");
-        TS_ASSERT(h11 == h12);
-
-        savingLoading.save(DUMP_FILENAME, atomSpace);
-
-        printf("runSaving() ended\n");
-=======
-        atomSpace.addLink(LIST_LINK, outgoing);
+        Handle h21 = atomSpace.addLink(LIST_LINK, outgoing);
         Handle h12 = atomSpace.addNode(CONCEPT_NODE, "fido");
         TS_ASSERT(h11 == h12);
 
         savingLoading.save(DUMP_FILENAME, atomSpace);
+
         logger().debug("runSaving() ended");
->>>>>>> 9e2cb87b
     }
 
 
