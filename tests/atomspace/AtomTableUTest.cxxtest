/*
 * tests/atomspace/AtomTableUTest.cxxtest
 *
 * Copyright (C) 2002-2007 Novamente LLC
 * Copyright (C) 2008 by Singularity Institute for Artificial Intelligence
 * All Rights Reserved
 *
 * Written by Welter Silva <welter@vettalabs.com>
 *            Gustavo Gama <gama@vettalabs.com>
 *
 * This program is free software; you can redistribute it and/or modify
 * it under the terms of the GNU Affero General Public License v3 as
 * published by the Free Software Foundation and including the exceptions
 * at http://opencog.org/wiki/Licenses
 *
 * This program is distributed in the hope that it will be useful,
 * but WITHOUT ANY WARRANTY; without even the implied warranty of
 * MERCHANTABILITY or FITNESS FOR A PARTICULAR PURPOSE.  See the
 * GNU General Public License for more details.
 *
 * You should have received a copy of the GNU Affero General Public License
 * along with this program; if not, write to:
 * Free Software Foundation, Inc.,
 * 51 Franklin Street, Fifth Floor, Boston, MA 02110-1301 USA.
 */

#include <iostream>
#include <fstream>

#include <tr1/functional>

// We must use the OPENCOG_SOURCE_DIR var supplied by the CMake script to
// ensure we find the file whether or not we're building using a separate build
// dir
#define ATOM_TABLE_TEST_XML_FILE OPENCOG_SOURCE_DIR"/tests/atomspace/atom_table_utest.xml"

#include <opencog/atomspace/AtomSpaceDefinitions.h>
#include <opencog/atomspace/AtomSpace.h>
#include <opencog/atomspace/AtomTable.h>
#include <opencog/atomspace/ClassServer.h>
#include <opencog/atomspace/CompositeTruthValue.h>
#include <opencog/atomspace/HandleEntry.h>
#include <opencog/atomspace/Link.h>
#include <opencog/atomspace/Node.h>
#include <opencog/atomspace/SimpleTruthValue.h>
#include <opencog/atomspace/TLB.h>
#include <opencog/util/Config.h>
#include <opencog/util/Logger.h>
#include <opencog/util/platform.h>
#include <opencog/xml/FileXMLBufferReader.h>
#include <opencog/xml/NMXmlParser.h>

using namespace opencog;
using namespace std::tr1::placeholders;

const char* gpnNames[] = {"GPN1", "GPN2", "GPN3", "GPN4", "GNP5", "GNP6"};
int numberOfExpectedMatches[] = {26, 26, 26, 1, 1, 1};

#define VH1 VersionHandle(HYPOTHETICAL,  (Handle) 1)
#define VH2 VersionHandle(CONTEXTUAL,  (Handle) 2)

int numberOfExpectedMatchesWithVH1[] = {15, 15, 15, 0, 0, 0};
int numberOfExpectedMatchesWithVH2[] = {15, 15, 15, 1, 1, 1};

class AtomTableUTest : public CxxTest::TestSuite
{

private:

    AtomTable* table;
    AtomSpace* atomSpace;
    int        __testSignalsCounter;

public:

    AtomTableUTest() {}
    ~AtomTableUTest() {}

    void setUp() {
        /* load xml files with all necessary nodes and links  */
        std::vector<XMLBufferReader*> readers(1, new FileXMLBufferReader(ATOM_TABLE_TEST_XML_FILE));

        // XXX FIXME: the FileXMLBufferReader class can throw a "file
        // not found" exception. Since this exception is not caught,
        // then we never reach this statement. Thus, table can end up
        // being a null pointer, and the rest of the test will crash
        // painfully.
        atomSpace = new AtomSpace();
        table = (AtomTable*) & (atomSpace->getAtomTable());

        // Check for existing links because there are 2 identical links in the test xml file
        HandleEntry* result = NMXmlParser::loadXML(readers, atomSpace, false);
        delete result;
        delete readers[0];
    }

    void tearDown() {
        delete atomSpace;
    }

    void testSimple() {
        AtomTable atomTable(false);
        Handle word = atomTable.add(new Node(NUMBER_NODE, "1"));
        Handle sense = atomTable.add(new Node(CONCEPT_NODE, "28675194"));
        std::vector<Handle> os;
        os.push_back(word);
        os.push_back(sense);
        atomTable.add(new Link(INHERITANCE_LINK, os));
    }

    void REMOVEDtestPredicateIndices() {
        /* TODO: REVIEW ALL THIS STUFF */
        HandleEntry* expectedEntries[6];
        //logger().debug("building expectedEntries");
        for (int index = 0; index < 6; index++) {
<<<<<<< HEAD
            HandleEntry* indexedHandles = table->getPredicateHandleSet(index);
            //printf("indexedHandles for index = %d => %p\n", index, indexedHandles);
=======
            HandleEntry* indexedHandles = table->makeSet(NULL, table->getPredicateIndexHead(index), PREDICATE_INDEX | index);
            //logger().debug("indexedHandles for index = %d => %p", index, indexedHandles);
>>>>>>> 9e2cb87b
            expectedEntries[index] = indexedHandles;
            //logger().debug("Handles in the index %d: ", index);
            int matchCount = 0;
            while (indexedHandles != NULL) {
                matchCount++;
                //logger().debug("%p (%d)\t", indexedHandles->handle, TLB::getAtom(indexedHandles->handle)->getType());
                indexedHandles = indexedHandles->next;
            }
            //logger().debug("\ncount = %d, expected count = %d", matchCount, numberOfExpectedMatches[index]);
            TS_ASSERT(matchCount == numberOfExpectedMatches[index]);
        }
        //logger().debug("testPredicateIndices with NULL_VERSION_HANDLE");
        for (int index = 0; index < 6; index++) {
            HandleEntry* indexedHandles = table->findHandlesByGPN(gpnNames[index]);
            //logger().debug("indexedHandles for index = %d => %p", index, indexedHandles);
            //logger().debug("Handles that matches predicate %s: ", gpnNames[index]);
            HandleEntry* expectedEntry = expectedEntries[index];
            while (indexedHandles != NULL) {
                TS_ASSERT(expectedEntry);
                TS_ASSERT(expectedEntry->handle == indexedHandles->handle);
                //logger().debug("%p (%d)\t", indexedHandles->handle, TLB::getAtom(indexedHandles->handle)->getType());
                indexedHandles = indexedHandles->next;
                expectedEntry = expectedEntry->next;
            }
            TS_ASSERT(!expectedEntry);
            //logger().debug("");
        }
        // test with non-null VersionHandles
        //logger().debug("adding versioned TVs");
        for (int index = 0; index < 6; index++) {
            HandleEntry* expectedEntry = expectedEntries[index];
            int count = 0;
            while (expectedEntry != NULL) {
                if (count < numberOfExpectedMatchesWithVH1[index]) {
                    //logger().debug("adding versioned tv with VH1");
                    Atom* atom = TLB::getAtom(expectedEntry->handle);
                    TruthValue* tv = CompositeTruthValue(TruthValue::NULL_TV(), VH1).merge(atom->getTruthValue());
                    atom->setTruthValue(*tv);
                    delete tv;
                    //logger().debug("resulting tv = %s", atom->getTruthValue()->toString().c_str());
                }
                if (numberOfExpectedMatches[index] - count <=  numberOfExpectedMatchesWithVH2[index]) {
                    //logger().debug("adding versioned tv with VH2");
                    Atom* atom = TLB::getAtom(expectedEntry->handle);
                    TruthValue* tv = CompositeTruthValue(TruthValue::NULL_TV(), VH2).merge(atom->getTruthValue());
                    atom->setTruthValue(*tv);
                    delete tv;
                    //logger().debug("resulting tv = %s", atom->getTruthValue()->toString().c_str());
                }
                expectedEntry = expectedEntry->next;
                count++;
            }
        }
        //logger().debug("testPredicateIndices with VH1");
        for (int index = 0; index < 6; index++) {
            HandleEntry* indexedHandles = table->findHandlesByGPN(gpnNames[index], VH1);
            //logger().debug("indexedHandles for index = %d => %p", index, indexedHandles);
            HandleEntry* expectedEntry = expectedEntries[index];
            int count = 0;
            while (indexedHandles != NULL) {
                TS_ASSERT(expectedEntry);
                TS_ASSERT(expectedEntry->handle == indexedHandles->handle);
                //logger().debug("Checking atom with TV = %s", TLB::getAtom(indexedHandles->handle)->getTruthValue().toString().c_str());
                TS_ASSERT(TLB::getAtom(indexedHandles->handle)->getTruthValue().getType() == COMPOSITE_TRUTH_VALUE);
                indexedHandles = indexedHandles->next;
                expectedEntry = expectedEntry->next;
                count++;
            }
            //logger().debug("count before = %d", count);
            while (count < numberOfExpectedMatches[index]) {
                TS_ASSERT(expectedEntry);
                expectedEntry = expectedEntry->next;
                count++;
            }
            //logger().debug("count after = %d", count);
            TS_ASSERT(!expectedEntry);
        }
        //logger().debug("testPredicateIndices with VH2");
        for (int index = 0; index < 6; index++) {
            HandleEntry* indexedHandles = table->findHandlesByGPN(gpnNames[index], VH2);
            //logger().debug("indexedHandles for index = %d => %p", index, indexedHandles);
            HandleEntry* expectedEntry = expectedEntries[index];
            int count = 0;
            while (numberOfExpectedMatches[index] - count > numberOfExpectedMatchesWithVH2[index]) {
                TS_ASSERT(expectedEntry);
                expectedEntry = expectedEntry->next;
                count++;
            }
            //logger().debug("count before = %d", count);
            while (indexedHandles != NULL) {
                TS_ASSERT(expectedEntry);
                TS_ASSERT(expectedEntry->handle == indexedHandles->handle);
                //logger().debug("Checking atom with TV = %s", TLB::getAtom(indexedHandles->handle)->getTruthValue()->toString().c_str());
                TS_ASSERT(TLB::getAtom(indexedHandles->handle)->getTruthValue().getType() == COMPOSITE_TRUTH_VALUE);
                indexedHandles = indexedHandles->next;
                expectedEntry = expectedEntry->next;
                count++;
            }
            //logger().debug("count after = %d", count);
            TS_ASSERT(!expectedEntry);
        }

        //logger().debug("testPredicateIndices(): END TEST");fflush(stdout);
    }

    // Look for atoms in the following structure:
    //      <ListLink timestamp="630057840">
    //          <Element class="CWPixelPerceptNode" name="00065349"/>
    //          <Element class="NumberNode" name="on"/>
    //      </ListLink>
    void testGetHandleSet() {
        //== getHandleSet(const char**, Type*, bool*, Arity, Type = ATOM, bool = true) ==/
        const char* names1[] = {"00065349", "12"};
        Type types1[] = {CONCEPT_NODE, NUMBER_NODE};
        HandleEntry* result = table->getHandleSet(names1, types1, NULL, 2, LIST_LINK, false);
        TS_ASSERT(result != NULL);
        //logger().debug("result = %s", result->toString().c_str());
        delete (result);

        const char* names2[] = {"12", "00065349"};
        Type types2[] = {NUMBER_NODE, CONCEPT_NODE};
        result = table->getHandleSet(names2, types2, NULL, 2, LIST_LINK, false);
        TS_ASSERT(result == NULL);

        const char* names3[] = {NULL, "12"};
        Type types3[] = {NOTYPE, NUMBER_NODE};
        result = table->getHandleSet(names3, types3, NULL, 2, LIST_LINK, false);
        TS_ASSERT(result != NULL);
        //logger().debug("result = %s", result->toString().c_str());
        delete(result);

        const char* names4[] = {NULL, "00065349"};
        Type types4[] = {NOTYPE, CONCEPT_NODE};
        result = table->getHandleSet(names4, types4, NULL, 2, LIST_LINK, false);
        //if (result != NULL) logger().debug("result = %s", result->toString().c_str());
        TS_ASSERT(result == NULL);

        result = table->getHandleSet((const char**) NULL, types1, NULL, 2, LIST_LINK, false);
        TS_ASSERT(result != NULL);
        //logger().debug("result = %s", result->toString().c_str());
        delete(result);

        result = table->getHandleSet((const char**) NULL, types2, NULL, 2, LIST_LINK, false);
        //if (result != NULL) logger().debug("result = %s", result->toString().c_str());
        TS_ASSERT(result == NULL);

        TS_ASSERT_THROWS(table->getHandleSet(names1, NULL, NULL, 2, LIST_LINK, false), RuntimeException&);
        TS_ASSERT_THROWS(table->getHandleSet(names2, NULL, NULL, 2, LIST_LINK, false), RuntimeException&);
        TS_ASSERT_THROWS(table->getHandleSet(names3, NULL, NULL, 2, LIST_LINK, false), RuntimeException&);
        TS_ASSERT_THROWS(table->getHandleSet(names4, NULL, NULL, 2, LIST_LINK, false), RuntimeException&);

        //== getHandleSet(Handle*, Type*, bool*, Arity, Type = ATOM, bool = true) ==/
        std::vector<Handle> handles1(2);
        handles1[0] = table->getHandle("00065349", CONCEPT_NODE);
        handles1[1] = table->getHandle("12", NUMBER_NODE);
        result = table->getHandleSet(handles1, types1, NULL, 2, LIST_LINK, false);
        TS_ASSERT(result);
        //logger().debug("result = %s", result->toString().c_str());
        delete(result);

        std::vector<Handle> handles2(2);
        handles2[0] = table->getHandle("12", NUMBER_NODE);
        handles2[1] = table->getHandle("00065349", CONCEPT_NODE);
        result = table->getHandleSet(handles2, types2, NULL, 2, LIST_LINK, false);
        TS_ASSERT(!result);
        //logger().debug("result = %s", result->toString().c_str());

        std::vector<Handle> handles3(2);
        handles3[0] = Handle::UNDEFINED;
        handles3[1] = table->getHandle("12", NUMBER_NODE);
        result = table->getHandleSet(handles3, types3, NULL, 2, LIST_LINK, false);
        TS_ASSERT(result);
        //logger().debug("result = %s", result->toString().c_str());
        delete(result);

        std::vector<Handle> handles4(2);
        handles4[0] = table->getHandle("12", NUMBER_NODE);
        handles4[1] = Handle::UNDEFINED;
        result = table->getHandleSet(handles4, types4, NULL, 2, LIST_LINK, false);
        TS_ASSERT(!result);
        //logger().debug("result = %s", result->toString().c_str());

        result = table->getHandleSet(std::vector<Handle>(), types1, NULL, 2, LIST_LINK, false);
        TS_ASSERT(result);
        //logger().debug("result = %s", result->toString().c_str());
        delete(result);

        result = table->getHandleSet(std::vector<Handle>(), types2, NULL, 2, LIST_LINK, false);
        //if (result != NULL) logger().debug("result = %s", result->toString().c_str());
        TS_ASSERT(!result);

        result = table->getHandleSet(handles1, NULL , NULL, 2, LIST_LINK, false);
        TS_ASSERT(result);
        //logger().debug("result = %s", result->toString().c_str());
        delete(result);

        result = table->getHandleSet(handles2, NULL, NULL, 2, LIST_LINK, false);
        //if (result != NULL) logger().debug("result = %s", result->toString().c_str());
        TS_ASSERT(!result);

        result = table->getHandleSet(handles3, NULL , NULL, 2, LIST_LINK, false);
        TS_ASSERT(result);
        //logger().debug("result = %s", result->toString().c_str());
        delete(result);

        result = table->getHandleSet(handles4, NULL, NULL, 2, LIST_LINK, false);
        //if (result != NULL) logger().debug("result = %s", result->toString().c_str());
        TS_ASSERT(!result);

        //== getHandleSet(Type*, bool*, Arity, Type = ATOM, bool = true) ==/

        result = table->getHandleSet(types1, NULL, 2, LIST_LINK, false);
        TS_ASSERT(result);
        //logger().debug("result = %s", result->toString().c_str());
        delete(result);

        result = table->getHandleSet(types2, NULL, 2, LIST_LINK, false);
        TS_ASSERT(!result);

        result = table->getHandleSet(types3, NULL, 2, LIST_LINK, false);
        TS_ASSERT(result);
        //logger().debug("result = %s", result->toString().c_str());
        delete(result);

        result = table->getHandleSet(types4, NULL, 2, LIST_LINK, false);
        //if (result != NULL) logger().debug("result = %s", result->toString().c_str());
        TS_ASSERT(!result);
    }

    void testGetHandleSet_bugfix1() {
        HandleSeq emptyOutgoing;
        HandleEntry* result = table->getHandleSet(emptyOutgoing, NULL, NULL, emptyOutgoing.size(), LIST_LINK, false);
        TS_ASSERT(!result);
        result = table->getHandleSet(emptyOutgoing, NULL, NULL, emptyOutgoing.size(), LIST_LINK, true);
        TS_ASSERT(!result);
        Link* link = new Link(LIST_LINK, emptyOutgoing);
        Handle h = table->add(link);
        if (TLB::getHandle(link) != h) delete link;
        result = table->getHandleSet(emptyOutgoing, NULL, NULL, emptyOutgoing.size(), LIST_LINK, false);
        TS_ASSERT(result);
        delete result;
        result = table->getHandleSet(emptyOutgoing, NULL, NULL, emptyOutgoing.size(), LIST_LINK, true);
        TS_ASSERT(result);
        delete result;
    }

    void testPrint() {
        const char *filename = OPENCOG_BINARY_DIR"/tests/atomspace/AtomTableUTest.log";
        std::ofstream out(filename);

        out << "All Atoms:" << endl;
        table->print(out);
        out << "All Nodes:" << endl;
        table->print(out, NODE);
        out << "All ConceptNodes:" << endl;
        table->print(out, CONCEPT_NODE, false);
        out << "All Links:" << endl;
        table->print(out, LINK);
        out << "All ListLinks:" << endl;
        table->print(out, LIST_LINK, false);

        out.close();

        if (!CxxTest::TestTracker::tracker().testFailed())
            std::remove(filename);
    }

    void testImportanceUpdate() {
        AtomTable atomTable;

        /* add a simple set of links & nodes */
        Node* wordNode = new Node(NUMBER_NODE, "1");
        wordNode->setAttentionValue(*AttentionValue::factory((AttentionValue::sti_t) - 10));
        Handle wnHandle = atomTable.add(wordNode);

        Node* senseNode = new Node(CONCEPT_NODE, "28675194");
        senseNode->setAttentionValue(*AttentionValue::factory((AttentionValue::sti_t) 30));
        Handle snHandle = atomTable.add(senseNode);

        std::vector<Handle> os;
        os.push_back(wnHandle);
        os.push_back(snHandle);
        Link* inheritanceLink = new Link(INHERITANCE_LINK, os);
        inheritanceLink->setAttentionValue(*AttentionValue::factory((AttentionValue::sti_t) 500));
        Handle linkHandle = atomTable.add(inheritanceLink);

        // force sti decaying
        for (int i = 0; i < 10; i++)
            atomTable.decayShortTermImportance();

        // test the updated STIs
        TS_ASSERT(TLB::getAtom(wnHandle)->getAttentionValue().getSTI()   == -20);
        TS_ASSERT(TLB::getAtom(snHandle)->getAttentionValue().getSTI()   ==  20);
        TS_ASSERT(TLB::getAtom(linkHandle)->getAttentionValue().getSTI() == 490);
    }

    void atomAdded1(Handle h) {
        TS_ASSERT(table->getSize() == 1);
        logger().debug("atomAdded1: %s", TLB::getAtom(h)->toShortString().c_str());
        __testSignalsCounter += 1;
    }

    void atomAdded2(Handle h) {
        TS_ASSERT(table->getSize() == 1);
        logger().debug("atomAdded2: %s", TLB::getAtom(h)->toShortString().c_str());
        __testSignalsCounter += 10;
    }

    void atomMerged1(Handle h) {
        TS_ASSERT(table->getSize() == 1);
        logger().debug("atomMerged1: %s", TLB::getAtom(h)->toShortString().c_str());
        __testSignalsCounter += 100;
    }

    void atomMerged2(Handle h) {
        TS_ASSERT(table->getSize() == 1);
        logger().debug("atomMerged2: %s", TLB::getAtom(h)->toShortString().c_str());
        __testSignalsCounter += 1000;
    }

    void atomRemoved1(Handle h) {
        TS_ASSERT(table->getSize() == 0);
        logger().debug("atomRemoved1: %s", TLB::getAtom(h)->toShortString().c_str());
        __testSignalsCounter += 10000;
    }

    void atomRemoved2(Handle h) {
        TS_ASSERT(table->getSize() == 0);
        logger().debug("atomRemoved2: %s", TLB::getAtom(h)->toShortString().c_str());
        __testSignalsCounter += 100000;
    }

    void testSignals() {
        AtomTable atomTable;
        table = &atomTable; // save pointer in class member

        // connect signals
        boost::signals::connection add1 =
            atomTable.addAtomSignal().connect(std::tr1::bind(&AtomTableUTest::atomAdded1, this, _1));
        boost::signals::connection add2 =
            atomTable.addAtomSignal().connect(std::tr1::bind(&AtomTableUTest::atomAdded2, this, _1));
        boost::signals::connection merge1 =
            atomTable.mergeAtomSignal().connect(std::tr1::bind(&AtomTableUTest::atomMerged1, this, _1));
        boost::signals::connection merge2 =
            atomTable.mergeAtomSignal().connect(std::tr1::bind(&AtomTableUTest::atomMerged2, this, _1));
        boost::signals::connection remove1 =
            atomTable.removeAtomSignal().connect(std::tr1::bind(&AtomTableUTest::atomRemoved1, this, _1));
        boost::signals::connection remove2 =
            atomTable.removeAtomSignal().connect(std::tr1::bind(&AtomTableUTest::atomRemoved2, this, _1));

        /* add and remove a simple node */
        __testSignalsCounter = 0;
        logger().debug("before first atom add");
        Handle wnHandle = atomTable.add(new Node(NUMBER_NODE, "1"));
        TS_ASSERT(__testSignalsCounter == 11);
        logger().debug("before second atom add");
        atomTable.add(new Node(NUMBER_NODE, "1"));
        TS_ASSERT(__testSignalsCounter == 1111);
        logger().debug("before atom remove");
        atomTable.remove(wnHandle);
        TS_ASSERT(__testSignalsCounter == 111111);

        /* add a simple node and let decayShortTermImportance remove it */
        __testSignalsCounter = 0;
        Node *node = new Node(NUMBER_NODE, "1");
        wnHandle = atomTable.add(node);
        TS_ASSERT(__testSignalsCounter == 11);
        node->setAttentionValue(AttentionValue(config().get_int("MIN_STI") + 10,
                                node->getAttentionValue().getLTI(),
                                node->getAttentionValue().getVLTI()));
        for (unsigned int i = 0; i <= 10; ++i)
            atomTable.decayShortTermImportance();
        TS_ASSERT(__testSignalsCounter == 110011);

        // test disconnections
        __testSignalsCounter = 0;
        add1.disconnect();
        merge1.disconnect();
        remove1.disconnect();
        wnHandle = atomTable.add(new Node(NUMBER_NODE, "1"));
        atomTable.add(new Node(NUMBER_NODE, "1"));
        TS_ASSERT(__testSignalsCounter == 1010);
        atomTable.remove(wnHandle);
        TS_ASSERT(__testSignalsCounter == 101010);

        __testSignalsCounter = 0;
        add2.disconnect();
        merge2.disconnect();
        remove2.disconnect();
        wnHandle = atomTable.add(new Node(NUMBER_NODE, "1"));
        atomTable.add(new Node(NUMBER_NODE, "1"));
        TS_ASSERT(__testSignalsCounter == 0);
        atomTable.remove(wnHandle);
        TS_ASSERT(__testSignalsCounter == 0);
    }

    void atomAdded3(Handle h) {
        logger().debug("atomAdded3: %s", TLB::getAtom(h)->toShortString().c_str());
        __testSignalsCounter += 1;
    }

    void atomRemoved3(Handle h) {
        logger().debug("atomRemoved3: %s", TLB::getAtom(h)->toShortString().c_str());
        __testSignalsCounter -= 1;
    }

    void testRemovalByDecay() {
        AtomTable atomTable;
        AttentionValue::sti_t min_sti = opencog::config().get_int("MIN_STI");

        // connect signals and reset counter
        atomTable.addAtomSignal().connect(std::tr1::bind(&AtomTableUTest::atomAdded3, this, _1));
        atomTable.removeAtomSignal().connect(std::tr1::bind(&AtomTableUTest::atomRemoved3, this, _1));
        __testSignalsCounter = 0;

        /* add a simple tree of links & nodes */
        Node* wordNode = new Node(NUMBER_NODE, "1");
        wordNode->setAttentionValue(*AttentionValue::factory((AttentionValue::sti_t) (min_sti + 7)));
        Handle wnHandle = atomTable.add(wordNode);

        Node* senseNode = new Node(CONCEPT_NODE, "28675194");
        senseNode->setAttentionValue(*AttentionValue::factory((AttentionValue::sti_t) (min_sti + 5)));
        Handle snHandle = atomTable.add(senseNode);

        std::vector<Handle> os;
        os.push_back(wnHandle);
        os.push_back(snHandle);
        Link* inheritanceLink = new Link(INHERITANCE_LINK, os);
        inheritanceLink->setAttentionValue(*AttentionValue::factory((AttentionValue::sti_t) (min_sti + 6)));
        atomTable.add(inheritanceLink);

        Link* listLink = new Link(LIST_LINK, os);
        listLink->setAttentionValue(*AttentionValue::factory((AttentionValue::sti_t) (min_sti + 5)));
        atomTable.add(listLink);

        // test we added 4 atoms
        TS_ASSERT(__testSignalsCounter == 4);

        // decay sti up to the threshold where the least important atoms
        // should be about to be removed
        for (int i = 0; i < 5; i++) atomTable.decayShortTermImportance();
        // and test the existance of each atom
        TS_ASSERT(atomTable.getHandleSet((Type) NUMBER_NODE)      != NULL);
        TS_ASSERT(atomTable.getHandleSet((Type) CONCEPT_NODE)     != NULL);
        TS_ASSERT(atomTable.getHandleSet((Type) INHERITANCE_LINK) != NULL);
        TS_ASSERT(atomTable.getHandleSet((Type) LIST_LINK)        != NULL);
        TS_ASSERT(__testSignalsCounter == 4); // no atoms removed yet

        // run another decaying cycle; the list link node should have been
        // removed
        atomTable.decayShortTermImportance();
        TS_ASSERT(atomTable.getHandleSet((Type) NUMBER_NODE)      != NULL);
        TS_ASSERT(atomTable.getHandleSet((Type) CONCEPT_NODE)     != NULL);
        TS_ASSERT(atomTable.getHandleSet((Type) INHERITANCE_LINK) != NULL);
        TS_ASSERT(atomTable.getHandleSet((Type) LIST_LINK)        == NULL);
        TS_ASSERT(__testSignalsCounter == 3); // 1 atom removed

        // an another one; the inheritance link and the sense node should have
        // been removed
        atomTable.decayShortTermImportance();
        TS_ASSERT(atomTable.getHandleSet((Type) NUMBER_NODE)      != NULL);
        TS_ASSERT(atomTable.getHandleSet((Type) CONCEPT_NODE)     == NULL);
        TS_ASSERT(atomTable.getHandleSet((Type) INHERITANCE_LINK) == NULL);
        TS_ASSERT(atomTable.getHandleSet((Type) LIST_LINK)        == NULL);
        TS_ASSERT(__testSignalsCounter == 1); // 2 more atoms removed

        // and another, final one; by now all nodes should have been removed
        atomTable.decayShortTermImportance();
        TS_ASSERT(atomTable.getHandleSet((Type) NUMBER_NODE)      == NULL);
        TS_ASSERT(atomTable.getHandleSet((Type) CONCEPT_NODE)     == NULL);
        TS_ASSERT(atomTable.getHandleSet((Type) INHERITANCE_LINK) == NULL);
        TS_ASSERT(atomTable.getHandleSet((Type) LIST_LINK)        == NULL);
        TS_ASSERT(__testSignalsCounter == 0); // last one removed
    }

    /* test the fix for the bug triggered whenever we had a link pointing to the
     * same atom twice (or more) */
    void testDoubleLink() {
        AtomTable atomTable;
        Node* n1 = new Node(NUMBER_NODE, "1");
        Node* n2 = new Node(NUMBER_NODE, "2");
        Handle hn1 = atomTable.add(n1);
        Handle hn2 = atomTable.add(n2);

        std::vector<Handle> os; os.push_back(hn1); os.push_back(hn1); os.push_back(hn2);
        Link* l1 = new Link(LIST_LINK, os);
        Handle hl1 = atomTable.add(l1);

        atomTable.remove(hn1, true);
    }

    void testMerge() {
        AtomTable atomTable;

        Node* n1 = new Node(NUMBER_NODE, "1", SimpleTruthValue(0.1f, 0.2f));
        Handle hn1 = atomTable.add(n1);

        Node* n2 = new Node(NUMBER_NODE, "1", SimpleTruthValue(0.3f, 0.4f));
        TS_ASSERT_THROWS_NOTHING(atomTable.add(n2));

        Node* n3 = new Node(NUMBER_NODE, "1", SimpleTruthValue(0.8f, 0.3f));
        TS_ASSERT_THROWS_NOTHING(atomTable.add(n3));

        Handle h = atomTable.getHandle("1", NUMBER_NODE);
        TS_ASSERT(h == hn1);
        TS_ASSERT_DELTA(TLB::getAtom(h)->getTruthValue().getMean(), 0.3f, 0.000001);
        TS_ASSERT_DELTA(TLB::getAtom(h)->getTruthValue().getCount(), 0.4f, 0.000001);
    }
};<|MERGE_RESOLUTION|>--- conflicted
+++ resolved
@@ -113,13 +113,8 @@
         HandleEntry* expectedEntries[6];
         //logger().debug("building expectedEntries");
         for (int index = 0; index < 6; index++) {
-<<<<<<< HEAD
             HandleEntry* indexedHandles = table->getPredicateHandleSet(index);
-            //printf("indexedHandles for index = %d => %p\n", index, indexedHandles);
-=======
-            HandleEntry* indexedHandles = table->makeSet(NULL, table->getPredicateIndexHead(index), PREDICATE_INDEX | index);
             //logger().debug("indexedHandles for index = %d => %p", index, indexedHandles);
->>>>>>> 9e2cb87b
             expectedEntries[index] = indexedHandles;
             //logger().debug("Handles in the index %d: ", index);
             int matchCount = 0;
