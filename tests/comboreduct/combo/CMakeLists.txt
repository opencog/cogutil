--- conflicted
+++ resolved
@@ -45,15 +45,13 @@
 	comboreduct
 	cogutil
 )
-<<<<<<< HEAD
+
 ADD_CXXTEST(interpreterUTest)
 TARGET_LINK_LIBRARIES(interpreterUTest
 	comboreduct
-        util
+    cogutil
 )
-=======
 
->>>>>>> 85357dba
 ADD_CXXTEST(tableUTest)
 TARGET_LINK_LIBRARIES(tableUTest
 	comboreduct
